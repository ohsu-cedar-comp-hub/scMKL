--- conflicted
+++ resolved
@@ -1,10 +1,6 @@
 Metadata-Version: 2.1
 Name: scmkl
-<<<<<<< HEAD
-Version: 0.2.0a0
-=======
 Version: 0.2.1
->>>>>>> 98718ea7
 Summary: Single-cell analysis using Multiple Kernel Learning
 Home-page: https://github.com/ohsu-cedar-comp-hub/scMKL/tree/main
 Author: Sam Kupp, Ian VanGordon, Cigdem Ak
