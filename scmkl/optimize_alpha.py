--- conflicted
+++ resolved
@@ -1,21 +1,13 @@
 import numpy as np
 import gc
 import tracemalloc
+import sklearn
 
 from scmkl.tfidf_normalize import tfidf_normalize
 from scmkl.estimate_sigma import estimate_sigma
 from scmkl.calculate_z import calculate_z
 from scmkl.train_model import train_model
 from scmkl.multimodal_processing import multimodal_processing
-<<<<<<< HEAD
-from scmkl.metrics import calculate_metric
-
-
-def _multimodal_optimize_alpha(adatas : list, group_size = 1, 
-                               tfidf = [False, False], 
-                               alpha_array = np.linspace(1.9, 0.1, 10), 
-                               k = 4, t_metric = 'AUROC'):
-=======
 from scmkl.test import predict
 
 
@@ -50,7 +42,6 @@
 def _multimodal_optimize_alpha(adatas : list, group_size = 1, tfidf = [False, False],
                                alpha_array = np.round(np.linspace(1.9,0.1, 10),2), k = 4,
                                metric = 'AUROC'):
->>>>>>> b186c116
     '''
     Iteratively train a grouplasso model and update alpha to find the parameter yielding the desired sparsity.
     This function is meant to find a good starting point for your model, and the alpha may need further fine tuning.
@@ -124,18 +115,14 @@
 
             fold_cv_adata = train_model(fold_cv_adata, group_size, alpha = alpha)
 
-<<<<<<< HEAD
-            auc_array[j, fold] = calculate_metric(fold_cv_adata, t_metric)
-=======
             _, metrics = predict(cv_adata, metrics = [metric])
             metric_array[i, fold] = metrics[metric]
->>>>>>> b186c116
 
         del fold_cv_adata
         gc.collect()
 
     # Take AUROC mean across the k folds and select the alpha resulting in highest AUROC
-    alpha_star = alpha_array[np.argmax(np.mean(metric_array, axis = 1))]
+    alpha_star = metric_array[np.argmax(np.mean(metric_array, axis = 1))]
     del cv_adatas
     gc.collect()
     
@@ -143,13 +130,8 @@
 
 
 def optimize_alpha(adata, group_size = None, tfidf = False, 
-<<<<<<< HEAD
-                   alpha_array = np.round(np.linspace(1.9,0.1, 10),2), k = 4,
-                   t_metric = 'AUROC'):
-=======
                    alpha_array = np.round(np.linspace(1.9,0.1, 10),2), 
                    k = 4, metric = 'AUROC'):
->>>>>>> b186c116
     '''
     Iteratively train a grouplasso model and update alpha to find the 
     parameter yielding best performing sparsity. This function 
@@ -243,12 +225,8 @@
         for i, alpha in enumerate(alpha_array):
 
             cv_adata = train_model(cv_adata, group_size, alpha = alpha)
-<<<<<<< HEAD
-            auc_array[i, fold] = calculate_metric(cv_adata, t_metric)
-=======
             _, metrics = predict(cv_adata, metrics = [metric])
             metric_array[i, fold] = metrics[metric]
->>>>>>> b186c116
 
             gc.collect()
 
