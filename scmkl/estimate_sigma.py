--- conflicted
+++ resolved
@@ -46,13 +46,6 @@
 
         # Use on the train data to estimate sigma
         X_train = adata[adata.uns['train_indices'], group_features].X
-<<<<<<< HEAD
-
-        X_train = _process_data(X_train = X_train, scale_data = adata.uns['scale_data'], return_dense = False)
-
-        # Sample cells because distance calculation are costly and can be approximated
-        distance_indices = adata.uns['seed_obj'].choice(np.arange(X_train.shape[0]), np.min((2000, X_train.shape[0])))
-=======
         X_train = _process_data(X_train = X_train, 
                                 scale_data = adata.uns['scale_data'], 
                                 return_dense = True)
@@ -61,7 +54,6 @@
         sample_idx = np.arange(X_train.shape[0])
         n_samples = np.min((2000, X_train.shape[0]))
         distance_indices = adata.uns['seed_obj'].choice(sample_idx, n_samples)
->>>>>>> 324a8045
 
         if adata.uns['tfidf']:
             X_train = _tfidf(X_train, mode = 'normalize')
@@ -86,14 +78,10 @@
             X_train = X_train.toarray()
 
         # Calculate Distance Matrix with specified metric
-<<<<<<< HEAD
-        sigma = np.mean(scipy.spatial.distance.cdist(X_train, X_train, adata.uns['distance_metric']))
-=======
         sigma = scipy.spatial.distance.cdist(X_train[distance_indices,:], 
                                              X_train[distance_indices,:], 
                                              adata.uns['distance_metric'])
         sigma = np.mean(sigma)
->>>>>>> 324a8045
 
         # sigma = 0 is numerically unusable in later steps
         # Using such a small sigma will result in wide distribution, and 
