--- conflicted
+++ resolved
@@ -252,10 +252,6 @@
         
         # Store group Z in whole-Z object. 
         # Preserves order to be able to extract meaningful groups
-<<<<<<< HEAD
-        x_idx = np.arange( m * 2 * D , (m + 1) * 2 * D)
-        sq_i_d = np.sqrt(1 / D)
-=======
         x_idx = np.arange(m * 2 * D ,(m + 1) * 2 * D)
         cos_idx = x_idx[:len(x_idx)//2]
         sin_idx = x_idx[len(x_idx)//2:]
@@ -310,7 +306,7 @@
 
         arcsin_train = np.arcsin(adata.uns['Z_train'][:, sin_idx]) * sigma / new_sigma
         arcsin_test = np.arcsin(adata.uns['Z_test'][:, sin_idx]) * sigma / new_sigma
->>>>>>> 98718ea7
+        
 
         adata.uns['Z_train'][:, cos_idx] = np.cos(arccos_train * arccos_train_signs)
         adata.uns['Z_test'][:, cos_idx] = np.cos(arccos_test * arccos_test_signs)
