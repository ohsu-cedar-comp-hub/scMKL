import numpy as np
import scipy
import anndata as ad
from sklearn.decomposition import TruncatedSVD, PCA
from scmkl.tfidf_normalize import _tfidf_train_test

def _sparse_var(X, axis = None):
    '''
    Function to calculate variance on a scipy sparse matrix.
    
    Parameters
    ----------
    X : A scipy sparse or numpy array
    axis : Determines which axis variance is calculated on. Same usage 
    as Numpy.
        axis = 0 => column variances
        axis = 1 => row variances
        axis = None => total variance (calculated on all data)
    
    Returns
    -------
    var : Variance values calculated over the given axis
    '''

    # E[X^2] - E[X]^2
    if scipy.sparse.issparse(X):
        exp_mean = (X.power(2).mean(axis = axis))
        sq_mean = np.square(X.mean(axis = axis))
        var = np.array(exp_mean - sq_mean)
    else:
        var = np.var(X, axis = axis)

    return var.ravel()


def _process_data(X_train, X_test = None, scale_data = True, 
                  return_dense = True):
    '''
    Function to preprocess data matrix according to type of data 
    (counts- e.g. rna, or binary- atac). Will process test data 
    according to parameters calculated from test data

<<<<<<< HEAD
    if scipy.sparse.issparse(X_train):
        X_train = scipy.sparse.csc_array(X_train)

=======
    Parameters
    ----------
    X_train : A scipy sparse or numpy array
    X_train : A scipy sparse or numpy array
    data_type : 'counts' or 'binary'.  Determines what preprocessing is 
                applied to the data. Log transforms and standard scales 
                counts data TFIDF filters ATAC data to remove 
                uninformative columns
    
    Returns
    -------
    X_train, X_test : Numpy arrays with the process train/test data 
    respectively.
    '''
>>>>>>> 324a8045
    if X_test is None:
            # Creates dummy matrix to for the sake of calculation without 
            # increasing computational time
            X_test = X_train[:1,:] 
            orig_test = None
    else:
        orig_test = 'given'

    # Remove features that have no variance in the training data 
    # (will be uniformative)
    var = _sparse_var(X_train, axis = 0)
    variable_features = np.where(var > 1e-5)[0]

    X_train = X_train[:,variable_features]
    X_test = X_test[:, variable_features]

    #Data processing according to data type
    if scale_data:

        if scipy.sparse.issparse(X_train):
            X_train = X_train.log1p()
            X_test = X_test.log1p()
        else:
            X_train = np.log1p(X_train)
            X_test = np.log1p(X_test)
            
        #Center and scale count data
        train_means = np.mean(X_train, 0)
        train_sds = np.sqrt(var[variable_features])

        # Perform transformation on test data according to parameters 
        # of the training data
        X_train = (X_train - train_means) / train_sds
        X_test = (X_test - train_means) / train_sds


    if return_dense and scipy.sparse.issparse(X_train):
        X_train = X_train.toarray()
        X_test = X_test.toarray()


    if orig_test is None:
        return X_train
    else:
        return X_train, X_test


def calculate_z(adata, n_features = 5000) -> ad.AnnData:
    '''
    Function to calculate Z matrix.

    Parameters
    ----------
    **adata** : *AnnData*
        > created by `create_adata()` with `adata.uns.keys()` 
        `'sigma'`, `'train_indices'`, and `'test_indices'`. 
        `'sigma'` key can be added by running `estimate_sigma()` on 
        adata. 

    **n_features** : *int* 
        > Number of random feature to use when calculating Z- used for 
        scalability.

    Returns
    -------
    **adata** : *AnnData*
        > adata with Z matrices accessible with `adata.uns['Z_train']` 
        and `adata.uns['Z_test']`.

    Examples
    --------
    >>> adata = scmkl.estimate_sigma(adata)
    >>> adata = scmkl.calculate_z(adata)
    >>> adata.uns.keys()
    dict_keys(['Z_train', 'Z_test', 'sigmas', 'train_indices', 
    'test_indices'])
    '''
    assert np.all(adata.uns['sigma'] > 0), 'Sigma must be positive'

    # Number of groupings taking from group_dict
    n_pathway = len(adata.uns['group_dict'].keys())
    D = adata.uns['D']

<<<<<<< HEAD
    # Create Arrays to store concatenated group Z.  Each group of features will have a corresponding entry in each array
    Z_train = np.zeros((len(adata.uns['train_indices']), 2 * adata.uns['D'] * N_pathway)).astype(np.float16)
    Z_test = np.zeros((len(adata.uns['test_indices']), 2 * adata.uns['D'] * N_pathway)).astype(np.float16)
=======
    # Capturing training and testing indices
    train_idx = np.array(adata.uns['train_indices'], dtype = np.int_)
    test_idx = np.array(adata.uns['test_indices'], dtype = np.int_)

    # Create Arrays to store concatenated group Z
    # Each group of features will have a corresponding entry in each array
    n_cols = 2 * adata.uns['D'] * n_pathway

    Z_train = np.zeros((train_idx.shape[0], n_cols))
    Z_test = np.zeros((test_idx.shape[0], n_cols))
>>>>>>> 324a8045

    # Loop over each of the groups and creating Z for each
    for m, group_features in enumerate(adata.uns['group_dict'].values()):
        
        #Extract features from mth group
        num_group_features = len(group_features)

        # Sample up to n_features features- important for scalability if 
        # using large groupings
        # Will use all features if the grouping contains fewer than n_features
        number_features = np.min([n_features, num_group_features])
        group_array = np.array(list(group_features))
        group_features = adata.uns['seed_obj'].choice(group_array, 
                                                      number_features, 
                                                      replace = False) 

        # Create data arrays containing only features within this group
        X_train = adata[adata.uns['train_indices'],:][:, group_features].X
        X_test = adata[adata.uns['test_indices'],:][:, group_features].X

<<<<<<< HEAD
        if adata.uns['tfidf']:
            X_train, X_test = _tfidf_train_test(X_train, X_test)

        # Perform data filtering, and transformation according to given data_type
        # Will remove low variance (< 1e5) features regardless of data_type
        # If given data_type is 'counts' (like RNA) will log scale and z-score the data
        X_train, X_test = _process_data(X_train = X_train, X_test = X_test, scale_data = adata.uns['scale_data'], return_dense = False)            

        if adata.uns['reduction'].lower() == 'svd':

            SVD_func = TruncatedSVD(n_components = np.min([50, X_train.shape[1]]), random_state = 1)
            
            # Remove first component as it corresponds with sequencing depth
            X_train = SVD_func.fit_transform(scipy.sparse.csr_array(X_train))[:, 1:]
            X_test = SVD_func.transform(scipy.sparse.csr_array(X_test))[:, 1:]

        elif adata.uns['reduction'].lower() == 'pca':
            PCA_func = PCA(n_components = np.min([50, X_train.shape[1]]), random_state = 1)

            X_train = PCA_func.fit_transform(np.asarray(X_train))
            X_test = PCA_func.transform(np.asarray(X_test))

        elif adata.uns['reduction'] == 'linear':

            X_train = X_train @ adata.uns['seed_obj'].choice([0,1], p = [0.02, 0.98], size = X_train.shape[1] * 50).reshape((X_train.shape[1], 50))
            X_test = X_test @ adata.uns['seed_obj'].choice([0,1], p = [0.02, 0.98], size = X_test.shape[1] * 50).reshape((X_train.shape[1], 50))

        if scipy.sparse.issparse(X_train):
            X_train = X_train.toarray().astype(np.float16)
            X_test = X_test.toarray().astype(np.float16)
=======
        # Data filtering, and transformation according to given data_type
        # Will remove low variance (< 1e5) features regardless of data_type
        # If given data_type is 'counts' will log scale and z-score the data
        X_train, X_test = _process_data(X_train = X_train, X_test = X_test, 
                                        scale_data = adata.uns['scale_data'], 
                                        return_dense = True)
>>>>>>> 324a8045

        # Extract pre-calculated sigma used for approximating kernel
        adjusted_sigma = adata.uns['sigma'][m]

        # Calculates approximate kernel according to chosen kernel function
        # Distribution data comes from Fourier Transform of kernel function
        if adata.uns['kernel_type'].lower() == 'gaussian':

            gamma = 1/(2*adjusted_sigma**2)
            sigma_p = 0.5*np.sqrt(2*gamma)

            W = adata.uns['seed_obj'].normal(0, sigma_p, X_train.shape[1] * D)
            W = W.reshape((X_train.shape[1]), D)

        elif adata.uns['kernel_type'].lower() == 'laplacian':

            gamma = 1 / (2 * adjusted_sigma)

            W = adata.uns['seed_obj'].standard_cauchy(X_train.shape[1] * D)
            W = gamma * W.reshape((X_train.shape[1], D))

        elif adata.uns['kernel_type'].lower() == 'cauchy':

            gamma = 1 / (2 * adjusted_sigma ** 2)
            b = 0.5 * np.sqrt(gamma)

            W = adata.uns['seed_obj'].laplace(0, b, X_train.shape[1] * D)
            W = W.reshape((X_train.shape[1], D))


        train_projection = np.matmul(X_train, W)
        test_projection = np.matmul(X_test, W)
        
        # Store group Z in whole-Z object. 
        # Preserves order to be able to extract meaningful groups
        x_idx = np.arange( m * 2 * D , (m + 1) * 2 * D)
        sq_i_d = np.sqrt(1/D)

        Z_train[0:, x_idx] = sq_i_d * np.hstack((np.cos(train_projection), 
                                                 np.sin(train_projection)))
        Z_test[0:, x_idx] = sq_i_d * np.hstack((np.cos(test_projection), 
                                                np.sin(test_projection)))

    adata.uns['Z_train'] = Z_train
    adata.uns['Z_test'] = Z_test

    return adata<|MERGE_RESOLUTION|>--- conflicted
+++ resolved
@@ -39,12 +39,7 @@
     Function to preprocess data matrix according to type of data 
     (counts- e.g. rna, or binary- atac). Will process test data 
     according to parameters calculated from test data
-
-<<<<<<< HEAD
-    if scipy.sparse.issparse(X_train):
-        X_train = scipy.sparse.csc_array(X_train)
-
-=======
+    
     Parameters
     ----------
     X_train : A scipy sparse or numpy array
@@ -59,7 +54,6 @@
     X_train, X_test : Numpy arrays with the process train/test data 
     respectively.
     '''
->>>>>>> 324a8045
     if X_test is None:
             # Creates dummy matrix to for the sake of calculation without 
             # increasing computational time
@@ -143,11 +137,6 @@
     n_pathway = len(adata.uns['group_dict'].keys())
     D = adata.uns['D']
 
-<<<<<<< HEAD
-    # Create Arrays to store concatenated group Z.  Each group of features will have a corresponding entry in each array
-    Z_train = np.zeros((len(adata.uns['train_indices']), 2 * adata.uns['D'] * N_pathway)).astype(np.float16)
-    Z_test = np.zeros((len(adata.uns['test_indices']), 2 * adata.uns['D'] * N_pathway)).astype(np.float16)
-=======
     # Capturing training and testing indices
     train_idx = np.array(adata.uns['train_indices'], dtype = np.int_)
     test_idx = np.array(adata.uns['test_indices'], dtype = np.int_)
@@ -158,7 +147,6 @@
 
     Z_train = np.zeros((train_idx.shape[0], n_cols))
     Z_test = np.zeros((test_idx.shape[0], n_cols))
->>>>>>> 324a8045
 
     # Loop over each of the groups and creating Z for each
     for m, group_features in enumerate(adata.uns['group_dict'].values()):
@@ -179,14 +167,15 @@
         X_train = adata[adata.uns['train_indices'],:][:, group_features].X
         X_test = adata[adata.uns['test_indices'],:][:, group_features].X
 
-<<<<<<< HEAD
         if adata.uns['tfidf']:
             X_train, X_test = _tfidf_train_test(X_train, X_test)
 
-        # Perform data filtering, and transformation according to given data_type
+        # Data filtering, and transformation according to given data_type
         # Will remove low variance (< 1e5) features regardless of data_type
-        # If given data_type is 'counts' (like RNA) will log scale and z-score the data
-        X_train, X_test = _process_data(X_train = X_train, X_test = X_test, scale_data = adata.uns['scale_data'], return_dense = False)            
+        # If given data_type is 'counts' will log scale and z-score the data
+        X_train, X_test = _process_data(X_train = X_train, X_test = X_test, 
+                                        scale_data = adata.uns['scale_data'], 
+                                        return_dense = True)          
 
         if adata.uns['reduction'].lower() == 'svd':
 
@@ -210,14 +199,6 @@
         if scipy.sparse.issparse(X_train):
             X_train = X_train.toarray().astype(np.float16)
             X_test = X_test.toarray().astype(np.float16)
-=======
-        # Data filtering, and transformation according to given data_type
-        # Will remove low variance (< 1e5) features regardless of data_type
-        # If given data_type is 'counts' will log scale and z-score the data
-        X_train, X_test = _process_data(X_train = X_train, X_test = X_test, 
-                                        scale_data = adata.uns['scale_data'], 
-                                        return_dense = True)
->>>>>>> 324a8045
 
         # Extract pre-calculated sigma used for approximating kernel
         adjusted_sigma = adata.uns['sigma'][m]
