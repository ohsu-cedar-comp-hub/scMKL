--- conflicted
+++ resolved
@@ -25,15 +25,9 @@
                           same dimensions as x. Returns as scipy 
                           sparse matrix
     '''
-<<<<<<< HEAD
-
-    assert mode in ['filter', 'normalize'], 'mode must be "filter" or "normalize".'
-
-=======
     assert mode in ['filter', 'normalize'], ("mode must be 'filter' or "
                                              "'normalize'.")
-    
->>>>>>> 324a8045
+
     if scipy.sparse.issparse(X):
         tf = scipy.sparse.csc_array(X)
         doc_freq = np.array(np.sum(tf > 0, axis=0)).reshape(-1)
