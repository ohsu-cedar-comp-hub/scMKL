import numpy as np
import anndata as ad


def _filter_features(X, feature_names, group_dict, remove_features):
    '''
    Function to remove unused features from X matrix. Any features not 
    included in group_dict will be removed from the matrix. Also puts 
    the features in the same relative order (of included features)
    
    Parameters
    ----------
    X : Data array. Can be Numpy array or Scipy Sparse Array
    feature_names : Numpy array of corresponding feature names
    group_dict : Dictionary containing feature grouping information.
                 Example: {geneset: np.array(gene_1, gene_2, ..., 
                 gene_n)}
    Returns
    -------
    X : Data array containing data only for features in the group_dict
    feature_names : Numpy array of corresponding feature names from 
                    group_dict
    '''
    assert X.shape[1] == len(feature_names), ("Given features do not "
                                              "correspond with features in X")  

    group_features = set()
    feature_set = set(feature_names)

    # Store all objects in dictionary in set
    for group in group_dict.keys():
        group_features.update(set(group_dict[group]))

        # Finds intersection between group features and features in data
        # Converts to nd.array and sorts to preserve order of feature names
        group_feats = list(feature_set.intersection(set(group_dict[group])))
        group_dict[group] = np.sort(np.array(group_feats))

    # Only keeping groupings that have at least two features
    group_dict = {group : group_dict[group] for group in group_dict.keys()
                  if len(group_dict[group]) > 1}

    if remove_features:
        # Find location of desired features in whole feature set
        g_features = np.array(list(group_features))
        group_feature_indices = np.where(np.in1d(feature_names, 
                                                 g_features, 
                                                 assume_unique = True))[0]

        # Subset only the desired features and data
        X = X[:,group_feature_indices]
        feature_names = np.array(list(feature_names))[group_feature_indices]

    return X, feature_names, group_dict


def _multi_class_split(y, train_ratio = 0.8, class_threshold = 'median', 
                       seed_obj = np.random.default_rng(100)):
    '''
    Function for calculating the training and testing cell positions 
    for multiclass data sets.

    Parameters
    ----------
    **y** : *np.ndarray* | *pd.Series* | *list*
        > Should be an iterable object cooresponding to samples in 
        `ad.AnnData` object.

    **seed_obj** : *numpy.random._generator.Generator*
        > Seed used to randomly sample and split data.

    **train_ratio** : *float*
        > Ratio of number of training samples to entire data set. 
        Note: if a threshold is applied, the ratio training samples 
        may decrease depending on class balance and `class_threshold`
        parameter.

    **class_threshold** : *str* | *int*
        > If is type `int`, classes with more samples than 
        class_threshold will be sampled. If `'median'`, 
        samples will be sampled to the median number of samples per 
        class.

    Returns
    -------
    **train_indices** : *np.ndarray*
        > Indices for training samples.

    **test_indices** : *np.ndarray*
        > Indices for testing samples.
    '''
    uniq_labels = np.unique(y)

    # Finding indices for each cell class
    class_positions = {class_ : np.where(y == class_)[0] 
                       for class_ in uniq_labels}
    
    # Capturing training indices while maintaining original class proportions
    train_samples = {class_ : seed_obj.choice(class_positions[class_], 
                                              int(len(class_positions[class_])
                                                  * train_ratio), 
                                              replace = False)
                        for class_ in class_positions.keys()}
    
    # Capturing testing indices while maintaining original class proportions
    test_samples = {class_ : np.setdiff1d(class_positions[class_], 
                                          train_samples[class_])
                    for class_ in class_positions.keys()}
    
    # Applying threshold for samples per class
    if class_threshold == 'median':
        all_train = [idx for class_ in train_samples.keys()
                         for idx in train_samples[class_]]
        _, class_threshold = np.unique(y[all_train], return_counts = True)
        class_threshold = int(np.median(class_threshold))
    
    for class_ in train_samples.keys():
        if len(train_samples[class_]) > class_threshold:
            train_samples[class_] = seed_obj.choice(train_samples[class_], 
                                                       class_threshold)
            
    train_indices = np.array([idx for class_ in train_samples.keys()
                                  for idx in train_samples[class_]])
    
    test_indices = np.array([idx for class_ in test_samples.keys()
                                 for idx in test_samples[class_]])
    
    return train_indices, test_indices


def _binary_split(y, train_indices = None, train_ratio = 0.8,
                  seed_obj = np.random.default_rng(100)):
    '''
    Function to calculate training and testing indices for given 
    dataset. If train indices are given, it will calculate the test 
    indices. If train_indices == None, then it calculates both indices, 
    preserving the ratio of each label in y

    Parameters
    ----------
    y : Numpy array of cell labels. Can have any number of classes for 
        this function.
    train_indices : Optional array of pre-determined training indices
    seed_obj : Numpy random state used for random processes. Can be 
    specified for reproducubility or set by default.
    train_ratio : decimal value ratio of features in training/testing 
                  sets
    
    Returns
    -------
    train_indices : Array of indices of training cells
    test_indices : Array of indices of testing cells
    '''

    # If train indices aren't provided
    if train_indices is None:

        unique_labels = np.unique(y)
        train_indices = []

        for label in unique_labels:

            # Find index of each unique label
            label_indices = np.where(y == label)[0]

            # Sample these indices according to train ratio
            n = int(len(label_indices) * train_ratio)
            train_label_indices = seed_obj.choice(label_indices, n, 
                                                  replace = False)
            train_indices.extend(train_label_indices)
    else:
        assert len(train_indices) <= len(y), ("More train indices than there "
                                              "are samples")

    train_indices = np.array(train_indices)

    # Test indices are the indices not in the train_indices
    test_indices = np.setdiff1d(np.arange(len(y)), train_indices, 
                                assume_unique = True)

    return train_indices, test_indices


def calculate_d(num_samples : int):
    '''
    This function calculates the optimal number of dimensions for 
    performance. See https://doi.org/10.48550/arXiv.1806.09178 for more
    information.

    Parameters
    ----------
    **num_samples** : *int*
        > The number of samples in the data set including both training
        and testing sets.

    Returns
    -------
    **d** : *int*
        > The optimal number of dimensions to run scMKL with the given 
        data set.

    Examples
    --------
    >>> raw_counts = scipy.sparse.load_npz('MCF7_counts.npz')
    >>> d = scmkl.calculate_d(raw_counts.shape[0])
    >>> d
    161
    '''
    d = int(np.sqrt(num_samples) * np.log(np.log(num_samples)))
    return d


def create_adata(X, feature_names: np.ndarray, cell_labels: np.ndarray, 
                 group_dict: dict, scale_data: bool = True, 
                 split_data : np.ndarray | None = None, D : int | None = None, 
                 remove_features = True, train_ratio = 0.8,
                 distance_metric = 'euclidean', kernel_type = 'Gaussian', 
                 random_state : int = 1, allow_multiclass : bool = False, 
                 class_threshold : str | int = 'median',
                 reduction: str | None = None, tfidf: bool = False):
    '''
    Function to create an AnnData object to carry all relevant 
    information going forward.

    Parameters
    ----------
    **X** : *scipy.sparse.csc_matrix* | *np.ndarray* | 
            *pd.DataFrame*
        > A data matrix of cells by features (sparse array 
        recommended for large datasets).

    **feature_names** : *np.ndarray*
        > array of feature names corresponding with the features 
        in X.

    **cell_labels** : *np.ndarray*
        > A numpy array of cell phenotypes corresponding with 
        the cells in X.

    **group_dict** : *dict* 
        > Dictionary containing feature grouping information.
            - Example: {geneset: np.array([gene_1, gene_2, ..., 
                        gene_n])}

    **scale_data** : *bool*  
        > If `True`, data matrix is log transformed and standard 
        scaled. 
        
    **split_data** : *None* | *np.ndarray*
        > If *None*, data will be split stratified by cell labels. 
        Else, is an array of precalculated train/test split 
        corresponding to samples. Can include labels for entire
        dataset to benchmark performance or for only training
        data to classify unknown cell types.
            - Example: np.array(['train', 'test', ..., 'train'])

    **D** : *int* 
        > Number of Random Fourier Features used to calculate Z. 
        Should be a positive integer. Higher values of D will 
        increase classification accuracy at the cost of computation 
        time. If set to `None`, will be calculated given number of 
        samples. 
    
    **remove_features** : *bool* 
        > If `True`, will remove features from X and feature_names
        not in group_dict and remove features from groupings not in
        feature_names.

    **train_ratio** : *float*
        > Ratio of number of training samples to entire data set. Note:
        if a threshold is applied, the ratio training samples may 
        decrease depending on class balance and `class_threshold`
        parameter if `allow_multiclass = True`.

    **distance_metric** : *str* 
        > The pairwise distance metric used to estimate sigma. Must
        be one of the options used in scipy.spatial.distance.cdist.

    **kernel_type** : *str*
        > The approximated kernel function used to calculate Zs.
        Must be one of `'Gaussian'`, `'Laplacian'`, or `'Cauchy'`.

    **random_state** : *int*
        > Integer random_state used to set the seed for 
        reproducibilty.

    **allow_multiclass** : *bool*
        > If `False`, will ensure that cell labels are binary.

    **class_threshold** : *str* | *int*
        > Number of samples allowed in the training data for each cell
        class in the training data. If `'median'`, the median number of
        cells per cell class will be the threshold for number of 
        samples per class.

    **reduction**: *str* | *None*
        > Choose which dimension reduction technique to perform on features
        within a group.  'svd' will run sklearn.decomposition.TruncatedSVD,
        'linear' will multiply by an array of 1s down to 50 dimensions.
        
    **tfidf**: *bool*
        > Whether to calculate TFIDF transformation on peaks within 
        groupings.
        
    Returns
    -------
    **adata** : *AnnData*
    > *AnnData* with the following attributes and keys:

    > `adata.X` : the data matrix.
    
    > `adata.var_names` : the feature names corresponding to
    `adata.X`.

    > `adata.obs['labels']` : cell classes/phenotypes from 
    `cell_labels`.

    > `adata.uns['train_indices']` : Indices for training data. 

    > `adata.uns['test_indices']` : Indices for testing data.

    > `adata.uns['group_dict']` : Grouping information.

    > `adata.uns['seed_obj']` : Seed object with seed equal to
    100 * `random_state`.

    > `with adata.uns['D']` : Number of dimensions to scMKL with.

    > `adata.uns['scale_data']` : *bool* for whether or not data is log
    transformed and scaled.

    > `adata.uns['distance_metric']` : Distance metric as given.
    
    > `adata.uns['kernel_type']` : Kernel function as given.

    > `adata.uns['svd'] : *bool* for whether to calculate svd reduction.

    > `adata.uns['tfidf'] : *bool* for whether to calculate tfidf per grouping.

    Examples
    --------
    >>> data_mat = scipy.sparse.load_npz('MCF7_RNA_matrix.npz')
    >>> gene_names = np.load('MCF7_gene_names.pkl', allow_pickle = True)
    >>> group_dict = np.load('hallmark_genesets.pkl', 
    >>>                      allow_pickle = True)
    >>> 
    >>> adata = scmkl.create_adata(X = data_mat, 
    ...                            feature_names = gene_names, 
    ...                            group_dict = group_dict)
    >>> adata
    AnnData object with n_obs × n_vars = 1000 × 4341
    obs: 'labels'
    uns: 'group_dict', 'seed_obj', 'scale_data', 'D', 'kernel_type', 
    'distance_metric', 'train_indices', 'test_indices'
    '''

    assert X.shape[1] == len(feature_names), ("Different number of features "
                                              "in X than feature names")
    
    if not allow_multiclass:
<<<<<<< HEAD
        assert len(np.unique(cell_labels)) == 2, 'cell_labels must contain 2 classes'
    assert isinstance(D, int) and D > 0 or D is None, 'D must be a positive integer'
    assert kernel_type.lower() in ['gaussian', 'laplacian', 'cauchy'], 'Given kernel type not implemented. Gaussian, Laplacian, and Cauchy are the acceptable types.'
    assert reduction in [None, 'SVD', 'svd', 'PCA', 'pca'], 'Given reduction technique not implemented. PCA and SVA are the supported methods.'

    X, feature_names, group_dict = _filter_features(X, feature_names, group_dict, remove_features)
=======
        assert len(np.unique(cell_labels)) == 2, ("cell_labels must contain "
                                                  "2 classes")
    if D is not None:    
        assert isinstance(D, int) and D > 0, 'D must be a positive integer'

    kernel_options = ['gaussian', 'laplacian', 'cauchy']
    assert kernel_type.lower() in kernel_options, ("Given kernel type not "
                                                   "implemented. Gaussian, "
                                                   "Laplacian, and Cauchy "
                                                   "are the acceptable "
                                                   "types.")

    X, feature_names, group_dict = _filter_features(X, 
                                                    feature_names, 
                                                    group_dict, 
                                                    remove_features)
>>>>>>> 324a8045

    # Create adata object and add column names
    adata = ad.AnnData(X)
    adata.var_names = feature_names

    # Add metadata to adata object
    adata.uns['group_dict'] = group_dict
    adata.uns['seed_obj'] = np.random.default_rng(100 * random_state)
    adata.uns['scale_data'] = scale_data
    adata.uns['D'] = D if D is not None else calculate_d(adata.shape[0])
    adata.uns['kernel_type'] = kernel_type
    adata.uns['distance_metric'] = distance_metric
    adata.uns['reduction'] = reduction if isinstance(reduction, str) else 'None'
    adata.uns['tfidf'] = tfidf

    if (split_data is None):
        assert X.shape[0] == len(cell_labels), ("Different number of cells "
                                                "than labels")
        adata.obs['labels'] = cell_labels

        if (allow_multiclass == False):
            split = _binary_split(cell_labels, 
                                  seed_obj = adata.uns['seed_obj'],
                                  train_ratio = train_ratio)
            train_indices, test_indices = split

        elif (allow_multiclass == True):
            split = _multi_class_split(cell_labels, 
                                       seed_obj = adata.uns['seed_obj'], 
                                       class_threshold = class_threshold,
                                       train_ratio = train_ratio)
            train_indices, test_indices = split

        adata.uns['labeled_test'] = True

    else:
        x_eq_labs = X.shape[0] == len(cell_labels)
        train_eq_labs = X.shape[0] == len(cell_labels)
        assert x_eq_labs or train_eq_labs, ("Must give labels for all cells "
                                            "or only for training cells")
        
        train_indices = np.where(split_data == 'train')[0]
        test_indices = np.where(split_data == 'test')[0]

        if len(cell_labels) == len(train_indices):

            padded_cell_labels = np.zeros((X.shape[0])).astype('object')
            padded_cell_labels[train_indices] = cell_labels
            padded_cell_labels[test_indices] = 'padded_test_label'

            adata.obs['labels'] = padded_cell_labels
            adata.uns['labeled_test'] = False

        elif len(cell_labels) == len(split_data):
            adata.obs['labels'] = cell_labels
            adata.uns['labeled_test'] = True

    adata.uns['train_indices'] = train_indices
    adata.uns['test_indices'] = test_indices

    if not scale_data:
        print("WARNING: Data will not be log transformed and scaled "
              "To change this behavior, set scale_data to True")

    return adata<|MERGE_RESOLUTION|>--- conflicted
+++ resolved
@@ -358,14 +358,6 @@
                                               "in X than feature names")
     
     if not allow_multiclass:
-<<<<<<< HEAD
-        assert len(np.unique(cell_labels)) == 2, 'cell_labels must contain 2 classes'
-    assert isinstance(D, int) and D > 0 or D is None, 'D must be a positive integer'
-    assert kernel_type.lower() in ['gaussian', 'laplacian', 'cauchy'], 'Given kernel type not implemented. Gaussian, Laplacian, and Cauchy are the acceptable types.'
-    assert reduction in [None, 'SVD', 'svd', 'PCA', 'pca'], 'Given reduction technique not implemented. PCA and SVA are the supported methods.'
-
-    X, feature_names, group_dict = _filter_features(X, feature_names, group_dict, remove_features)
-=======
         assert len(np.unique(cell_labels)) == 2, ("cell_labels must contain "
                                                   "2 classes")
     if D is not None:    
@@ -382,7 +374,6 @@
                                                     feature_names, 
                                                     group_dict, 
                                                     remove_features)
->>>>>>> 324a8045
 
     # Create adata object and add column names
     adata = ad.AnnData(X)
