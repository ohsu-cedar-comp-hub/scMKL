from setuptools import setup, find_packages

from pathlib import Path
this_directory = Path(__file__).parent
long_description = (this_directory / "README.md").read_text()

setup(
    name = 'scmkl',
<<<<<<< HEAD
    version = '0.2.0a0',
=======
    version = '0.2.1',
>>>>>>> 98718ea7
    description = "Single-cell analysis using Multiple Kernel Learning",
    long_description = long_description,
    long_description_content_type = 'text/markdown',
    author = 'Sam Kupp, Ian VanGordon, Cigdem Ak',
    author_email = 'kupp@ohsu.edu, vangordi@ohsu.edu, ak@ohsu.edu',
    url = 'https://github.com/ohsu-cedar-comp-hub/scMKL/tree/main',
    packages = find_packages(),
    python_requires = '>=3.11.1, <3.13',
    install_requires = [
        'wheel==0.41.2',
        'anndata==0.10.8',
        'celer==0.7.3',
        'numpy==1.26.4',
        'pandas==2.2.2',
        'scikit-learn==1.5.1',
        'scipy==1.14.1',
        'numba==0.61.2',
        'plotnine==0.14.3',
        'matplotlib==3.9.3'
    ],
    classifiers=[
        "Programming Language :: Python :: 3",
        "License :: OSI Approved :: GNU General Public License v3 (GPLv3)",
        "Operating System :: OS Independent",
    ]
)<|MERGE_RESOLUTION|>--- conflicted
+++ resolved
@@ -6,11 +6,7 @@
 
 setup(
     name = 'scmkl',
-<<<<<<< HEAD
-    version = '0.2.0a0',
-=======
     version = '0.2.1',
->>>>>>> 98718ea7
     description = "Single-cell analysis using Multiple Kernel Learning",
     long_description = long_description,
     long_description_content_type = 'text/markdown',
