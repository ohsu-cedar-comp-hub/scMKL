from setuptools import setup, find_packages

from pathlib import Path
this_directory = Path(__file__).parent
long_description = (this_directory / "README.md").read_text()

setup(
    name = 'scmkl',
<<<<<<< HEAD
    version = '0.1.6b',
=======
    version = '0.1.7',
>>>>>>> 324a8045
    description = "Single-cell analysis using Multiple Kernel Learning",
    long_description = long_description,
    long_description_content_type = 'text/markdown',
    author = 'Sam Kupp, Ian VanGordon, Cigdem Ak',
    author_email = 'kupp@ohsu.edu, vangordi@ohsu.edu, ak@ohsu.edu',
    url = 'https://github.com/ohsu-cedar-comp-hub/scMKL/tree/main',
    packages = find_packages(),
    python_requires = '>=3.11.1, <3.13',
    install_requires = [
        'wheel==0.41.2',
        'anndata==0.10.8',
        'celer==0.7.3',
        'numpy==1.26.4',
        'pandas==2.2.2',
        'scikit-learn==1.5.1',
        'scipy==1.14.1',
        'plotnine==0.14.3',
        'matplotlib==3.9.3'
    ],
    classifiers=[
        "Programming Language :: Python :: 3",
        "License :: OSI Approved :: GNU General Public License v3 (GPLv3)",
        "Operating System :: OS Independent",
    ]
)<|MERGE_RESOLUTION|>--- conflicted
+++ resolved
@@ -6,11 +6,7 @@
 
 setup(
     name = 'scmkl',
-<<<<<<< HEAD
-    version = '0.1.6b',
-=======
     version = '0.1.7',
->>>>>>> 324a8045
     description = "Single-cell analysis using Multiple Kernel Learning",
     long_description = long_description,
     long_description_content_type = 'text/markdown',
